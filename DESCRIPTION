--- conflicted
+++ resolved
@@ -20,15 +20,6 @@
 Description: 
     Fit an array of decision-making tasks with computational models in
     a hierarchical Bayesian framework. Can perform hierarchical Bayesian analysis of
-<<<<<<< HEAD
-    various computational models with a single line of coding.
-    Ahn et al. (2017) <doi:10.1162/CPSY_a_00002>
-Depends: R (>= 3.4.0), Rcpp (>= 0.12.0), methods
-Imports: rstan (>= 2.18.1), loo (>= 2.0), grid, parallel, ggplot2,
-        data.table
-LinkingTo: BH (>= 1.66.0), Rcpp (>= 0.12.0), RcppEigen (>= 0.3.3.3.0),
-        rstan (>= 2.18.1), StanHeaders (>= 2.18.0)
-=======
     various computational models with a single line of coding
     (Ahn et al., 2017) <doi:10.1162/CPSY_a_00002>.
 Depends:
@@ -48,7 +39,6 @@
     RcppEigen (>= 0.3.3.3.0),
     rstan (>= 2.18.1),
     StanHeaders (>= 2.18.0)
->>>>>>> c10850a1
 URL: https://rpubs.com/CCSL/hBayesDM
 BugReports: https://github.com/CCS-Lab/hBayesDM/issues
 License: GPL-3
