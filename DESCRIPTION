--- conflicted
+++ resolved
@@ -28,16 +28,6 @@
     Rcpp (>= 0.12.0),
     methods
 Imports:
-<<<<<<< HEAD
-    rstan (>= 2.17.0),
-    loo (>= 2.0),
-    grid,
-    parallel,
-    ggplot2,
-    data.table (>= 1.11.8)
-LinkingTo: StanHeaders (>= 2.17.0), rstan (>= 2.17.0), BH (>= 1.65.0.1), Rcpp
-    (>= 0.12.14), RcppEigen (>= 0.3.3.3.1)
-=======
     rstan (>= 2.18.1),
     loo (>= 2.0),
     grid,
@@ -49,77 +39,10 @@
     BH (>= 1.66.0),
     Rcpp (>= 0.12.0),
     RcppEigen (>= 0.3.3.3.0)
->>>>>>> 7089035e
 URL: http://rpubs.com/CCSL/hBayesDM
 BugReports: https://github.com/CCS-Lab/hBayesDM/issues
 License: GPL-3
 LazyData: true
 NeedsCompilation: yes
-<<<<<<< HEAD
-Author: Woo-Young Ahn [aut, cre],
-    Nate Haines [aut],
-    Lei Zhang [aut]
-RoxygenNote: 6.0.1
-Collate: 
-    'HDIofMCMC.R'
-    'bandit2arm_delta.R'
-    'bandit4arm_4par.R'
-    'bandit4arm_lapse.R'
-    'bart_par4.R'
-    'choiceRT_ddm.R'
-    'choiceRT_ddm_single.R'
-    'choiceRT_lba.R'
-    'choiceRT_lba_single.R'
-    'cra_exp.R'
-    'cra_linear.R'
-    'dd_cs.R'
-    'dd_cs_single.R'
-    'dd_exp.R'
-    'dd_hyperbolic.R'
-    'dd_hyperbolic_single.R'
-    'estimate_mode.R'
-    'extract_ic.R'
-    'gng_m1.R'
-    'gng_m2.R'
-    'gng_m3.R'
-    'gng_m4.R'
-    'hBayesDM.R'
-    'hBayesDM_model.R'
-    'igt_orl.R'
-    'igt_pvl_decay.R'
-    'igt_pvl_delta.R'
-    'igt_vpp.R'
-    'multiplot.R'
-    'peer_ocu.R'
-    'plot.hBayesDM.R'
-    'plotDist.R'
-    'plotHDI.R'
-    'plotInd.R'
-    'printFit.R'
-    'prl_ewa.R'
-    'prl_fictitious.R'
-    'prl_fictitious_multipleB.R'
-    'prl_fictitious_rp.R'
-    'prl_fictitious_rp_woa.R'
-    'prl_fictitious_woa.R'
-    'prl_rp.R'
-    'prl_rp_multipleB.R'
-    'pst_gainloss_Q.R'
-    'ra_noLA.R'
-    'ra_noRA.R'
-    'ra_prospect.R'
-    'rdt_happiness.R'
-    'rhat.R'
-    'settings.R'
-    'stanmodels.R'
-    'ts_par4.R'
-    'ts_par6.R'
-    'ts_par7.R'
-    'ug_bayes.R'
-    'ug_delta.R'
-    'wcs_sql.R'
-    'zzz.R'
-=======
 Encoding: UTF-8
-RoxygenNote: 6.1.0
->>>>>>> 7089035e
+RoxygenNote: 6.1.0